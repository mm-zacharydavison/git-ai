--- conflicted
+++ resolved
@@ -484,52 +484,28 @@
         }
 
         // Get the previous line attributions from ai blame
-<<<<<<< HEAD
-        // let mut ai_blame_opts = GitAiBlameOptions::default();
-        // ai_blame_opts.no_output = true;
-        // ai_blame_opts.return_human_authors_as_human = true;
-        // ai_blame_opts.use_prompt_hashes_as_names = true;
-        // ai_blame_opts.newest_commit = head_commit_sha.clone();
-        // let ai_blame = repo.blame(file_path, &ai_blame_opts);
-        // let mut prev_line_attributions = Vec::new();
-        // if let Ok((blames, _)) = ai_blame {
-        //     for (line, author) in blames {
-        //         if author == CheckpointKind::Human.to_str() {
-        //             continue;
-        //         }
-        //         prev_line_attributions.push(
-        //             crate::authorship::attribution_tracker::LineAttribution {
-        //                 start_line: line,
-        //                 end_line: line,
-        //                 author_id: author.clone(),
-        //             },
-        //         );
-        //     }
-        // }
-=======
-        let mut ai_blame_opts = GitAiBlameOptions::default();
-        ai_blame_opts.no_output = true;
-        ai_blame_opts.return_human_authors_as_human = true;
-        ai_blame_opts.use_prompt_hashes_as_names = true;
-        ai_blame_opts.newest_commit = head_commit_sha.clone();
-        let ai_blame = repo.blame(file_path, &ai_blame_opts);
-        let mut prev_line_attributions = Vec::new();
-        if let Ok((blames, _)) = ai_blame {
-            for (line, author) in blames {
-                if author == CheckpointKind::Human.to_str() {
-                    continue;
-                }
-                prev_line_attributions.push(
-                    crate::authorship::attribution_tracker::LineAttribution {
-                        start_line: line,
-                        end_line: line,
-                        author_id: author.clone(),
-                        overridden: false, // TODO Update authorship to store overridden state for line ranges
-                    },
-                );
-            }
-        }
->>>>>>> f23852ed
+//         let mut ai_blame_opts = GitAiBlameOptions::default();
+//         ai_blame_opts.no_output = true;
+//         ai_blame_opts.return_human_authors_as_human = true;
+//         ai_blame_opts.use_prompt_hashes_as_names = true;
+//         ai_blame_opts.newest_commit = head_commit_sha.clone();
+//         let ai_blame = repo.blame(file_path, &ai_blame_opts);
+//         let mut prev_line_attributions = Vec::new();
+//         if let Ok((blames, _)) = ai_blame {
+//             for (line, author) in blames {
+//                 if author == CheckpointKind::Human.to_str() {
+//                     continue;
+//                 }
+//                 prev_line_attributions.push(
+//                     crate::authorship::attribution_tracker::LineAttribution {
+//                         start_line: line,
+//                         end_line: line,
+//                         author_id: author.clone(),
+//                         overridden: false, // TODO Update authorship to store overridden state for line ranges
+//                     },
+//                 );
+//             }
+//         }
         // Convert any line attributions to character attributions
         // let prev_attributions =
         //     crate::authorship::attribution_tracker::line_attributions_to_attributions(
