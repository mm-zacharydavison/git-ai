--- conflicted
+++ resolved
@@ -196,11 +196,7 @@
             file_path.to_string()
         };
 
-<<<<<<< HEAD
-        // do this before normalizing the path
-        let abs_file_path = repo_root.join(&relative_file_path);
-
-
+        // Normalize the file path before use
         #[cfg(windows)]
         let relative_file_path = {
             let normalized = normalize_to_posix(&relative_file_path);
@@ -214,15 +210,6 @@
             relative_file_path.strip_prefix("./").unwrap_or(&relative_file_path).to_string()
         };
 
-
-        // Validate that the file exists
-        if !abs_file_path.exists() {
-            return Err(GitAiError::Generic(format!(
-                "File not found: {}",
-                abs_file_path.display()
-            )));
-        }
-=======
         // Read file content either from a specific commit or from working directory
         let (file_content, total_lines) = if let Some(ref commit) = options.newest_commit {
             // Read file content from the specified commit
@@ -266,7 +253,6 @@
             let lines_count = content.lines().count() as u32;
             (content, lines_count)
         };
->>>>>>> 7667ee7e
 
         let lines: Vec<&str> = file_content.lines().collect();
 
