--- conflicted
+++ resolved
@@ -20,13 +20,8 @@
 }
 
 fn main() {
-<<<<<<< HEAD
-    _ = Timer::default();
-
+    // TODO Move this into async
     commands::upgrade::check_for_updates();
-
-=======
->>>>>>> ce16a6ff
     // Get the binary name that was called
     let binary_name = std::env::args_os()
         .next()
