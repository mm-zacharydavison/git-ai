use crate::error::GitAiError;
use crate::git::diff_tree_to_tree::Diff;
<<<<<<< HEAD
use std::path::PathBuf;
use std::time::{Duration, Instant};
=======
>>>>>>> 7eaa160a

/// Check if debug logging is enabled via environment variable
///
/// This is checked once at module initialization to avoid repeated environment variable lookups.
static DEBUG_ENABLED: std::sync::OnceLock<bool> = std::sync::OnceLock::new();
static DEBUG_PERFORMANCE_ENABLED: std::sync::OnceLock<bool> = std::sync::OnceLock::new();

fn is_debug_enabled() -> bool {
    *DEBUG_ENABLED.get_or_init(|| {
        cfg!(debug_assertions)
            || std::env::var("GIT_AI_DEBUG").unwrap_or_default() == "1"
            || std::env::var("GIT_AI_DEBUG_PERFORMANCE").unwrap_or_default() == "1"
    })
}

fn is_debug_performance_enabled() -> bool {
    is_debug_enabled()
        && *DEBUG_PERFORMANCE_ENABLED
            .get_or_init(|| std::env::var("GIT_AI_DEBUG_PERFORMANCE").unwrap_or_default() == "1")
}

pub fn debug_performance_log(msg: &str) {
    if is_debug_performance_enabled() {
        eprintln!("\x1b[1;33m[git-ai (perf)]\x1b[0m {}", msg);
    }
}

/// Debug logging utility function
///
/// Prints debug messages with a colored prefix when debug assertions are enabled or when
/// the `GIT_AI_DEBUG` environment variable is set to "1".
///
/// # Arguments
///
/// * `msg` - The debug message to print
pub fn debug_log(msg: &str) {
    if is_debug_enabled() {
        eprintln!("\x1b[1;33m[git-ai]\x1b[0m {}", msg);
    }
}

/// Print a git diff in a readable format
///
/// Prints the diff between two commits/trees showing which files changed and their status.
/// This is useful for debugging and understanding what changes occurred.
///
/// # Arguments
///
/// * `diff` - The git diff object to print
/// * `old_label` - Label for the "old" side (e.g., commit SHA or description)
/// * `new_label` - Label for the "new" side (e.g., commit SHA or description)
pub fn _print_diff(diff: &Diff, old_label: &str, new_label: &str) {
    println!("Diff between {} and {}:", old_label, new_label);

    let mut file_count = 0;
    for delta in diff.deltas() {
        file_count += 1;
        let old_file = delta.old_file().path().unwrap_or(std::path::Path::new(""));
        let new_file = delta.new_file().path().unwrap_or(std::path::Path::new(""));
        let status = delta.status();

        println!(
            "  File {}: {} -> {} (status: {:?})",
            file_count,
            old_file.display(),
            new_file.display(),
            status
        );
    }

    if file_count == 0 {
        println!("  No changes between {} and {}", old_label, new_label);
    }
}

pub fn current_git_ai_exe() -> Result<PathBuf, GitAiError> {
    let path = std::env::current_exe()?;
    
    // Get platform-specific executable names
    let git_name = if cfg!(windows) { "git.exe" } else { "git" };
    let git_ai_name = if cfg!(windows) { "git-ai.exe" } else { "git-ai" };
    
    // Check if the filename matches the git executable name for this platform
    if let Some(file_name) = path.file_name().and_then(|n| n.to_str()) {
        if file_name == git_name {
            // Try replacing with git-ai executable name for this platform
            let git_ai_path = path.with_file_name(git_ai_name);
            
            // Check if the git-ai file exists
            if git_ai_path.exists() {
                return Ok(git_ai_path);
            }
            
            // If it doesn't exist, return the git-ai executable name as a PathBuf
            return Ok(PathBuf::from(git_ai_name));
        }
    }
    
    Ok(path)
}<|MERGE_RESOLUTION|>--- conflicted
+++ resolved
@@ -1,10 +1,6 @@
 use crate::error::GitAiError;
 use crate::git::diff_tree_to_tree::Diff;
-<<<<<<< HEAD
 use std::path::PathBuf;
-use std::time::{Duration, Instant};
-=======
->>>>>>> 7eaa160a
 
 /// Check if debug logging is enabled via environment variable
 ///
