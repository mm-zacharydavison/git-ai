--- conflicted
+++ resolved
@@ -78,7 +78,6 @@
 
 `git-ai` automatically sets up all supported agent hooks using the `git-ai install-hooks` command
 
-<<<<<<< HEAD
 | Agent/IDE | Authorship | Prompts |
 | --- | --- | --- |
 | [Cursor >1.7](https://usegitai.com/docs/agent-support/cursor) | ✅ | ✅ |
@@ -89,18 +88,3 @@
 | Windsurf |  |  |
 | RovoDev CLI |  |  |
 | _your agent here_ |  |  |
-
-> **Want to add yours?** All PRs welcome! Add documentation to `docs/agent-support/`
-
-
-<!-- **Contributing**
-- Adding support for new agents
-- Contributors guide 
- -->
-=======
-```
-sh scripts/dev-symlinks.sh
-task debug:local 
-```
-_you'll need to install [taskfile_](https://taskfile.dev/docs/installation)_
->>>>>>> 802d6df5
