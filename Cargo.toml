[package]
name = "git-ai"
version = "1.0.17"
edition = "2024"


[dependencies]
clap = { version = "4.5", features = ["derive"] }
serde = { version = "1.0", features = ["derive"] }
serde_json = "1.0"
sha2 = "0.10"
similar = "2.7.0"
chrono = "0.4.41"
indicatif = "0.17"
smol = "1.3"
futures = "0.3"
rusqlite = { version = "0.31", features = ["bundled"] }
libc = "0.2"
once_cell = "1.21.3"
git2 = { version = "0.20.2", optional = true }
diff-match-patch-rs = "0.5.1"
strsim = "0.11.1"
jsonc-parser = { version = "0.27", features = ["cst"] }
<<<<<<< HEAD
ureq = { version = "2.10", default-features = false, features = ["json", "tls"] }
dirs = "5.0"
=======
minreq = { version = "2.12", features = ["https-rustls"] }
url = "2.5"
glob = "0.3"
>>>>>>> ce16a6ff

[features]
test-support = ["git2"]

[dev-dependencies]
git-ai = { path = ".", features = ["test-support"] }
tempfile = "3.8"
assert_cmd = "2.0"
predicates = "3.0"
insta = "1.38"
rand = "0.8"
regex = "1.10"
filetime = "0.2"
mockito = "1.5"<|MERGE_RESOLUTION|>--- conflicted
+++ resolved
@@ -21,14 +21,11 @@
 diff-match-patch-rs = "0.5.1"
 strsim = "0.11.1"
 jsonc-parser = { version = "0.27", features = ["cst"] }
-<<<<<<< HEAD
 ureq = { version = "2.10", default-features = false, features = ["json", "tls"] }
 dirs = "5.0"
-=======
 minreq = { version = "2.12", features = ["https-rustls"] }
 url = "2.5"
 glob = "0.3"
->>>>>>> ce16a6ff
 
 [features]
 test-support = ["git2"]
